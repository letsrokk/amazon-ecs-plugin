--- conflicted
+++ resolved
@@ -44,19 +44,10 @@
   <f:advanced>
     <f:entry field="tunnel" title="${%Tunnel connection through}" help="/help/system-config/master-slave/jnlp-tunnel.html">
       <f:textbox />
-<<<<<<< HEAD
     </f:entry>
-    
     <f:entry field="jenkinsUrl" title="${%Alternative Jenkins URL}" description="If needed, the Jenkins URL can be overwritten with this property (e.g. to support other HTTP(S) endpoints due to reverse proxies or firewalling). By default the URL from the global Jenkins configuration is used.">
       <f:textbox />
     </f:entry>
-=======
-    </f:entry>    
-
-	<f:entry field="jenkinsUrl" title="${%Alternative Jenkins URL}" description="If needed, the Jenkins URL can be overwritten with this property (e.g. to support other HTTP(S) endpoints due to reverse proxies or firewalling). By default the URL from the global Jenkins configuration is used.">
-		<f:textbox />
-	</f:entry>
->>>>>>> e807ed38
   </f:advanced>
 
   <f:entry title="${%ECS slave templates}">
