--- conflicted
+++ resolved
@@ -153,15 +153,10 @@
 		  .withTaskDefinition(definitionArn)
 		  .withOverrides(new TaskOverride()
 		    .withContainerOverrides(new ContainerOverride()
-<<<<<<< HEAD
 		      .withName(template.getFullQualifiedTemplateName(slave.getCloud()))
-		      .withCommand(command)))
-=======
-		      .withName("jenkins-slave")
 		      .withCommand(command)
 		      .withEnvironment(envNodeName)
 		      .withEnvironment(envNodeSecret)))
->>>>>>> df53ad2f
 		  .withCluster(clusterArn)
 		);
 
